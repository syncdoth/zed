--- conflicted
+++ resolved
@@ -21,8 +21,8 @@
     point, px, relative, size, transparent_black, Action, AnyElement, AvailableSpace, BorrowWindow,
     Bounds, Component, ContentMask, Corners, DispatchPhase, Edges, Element, ElementId,
     ElementInputHandler, Entity, Hsla, Line, MouseButton, MouseDownEvent, MouseMoveEvent,
-    MouseUpEvent, ParentElement, Pixels, ScrollWheelEvent, Size, Style, Styled, TextRun, TextStyle,
-    ViewContext, WindowContext,
+    MouseUpEvent, ParentComponent, Pixels, ScrollWheelEvent, Size, Style, Styled, TextRun,
+    TextStyle, ViewContext, WindowContext,
 };
 use itertools::Itertools;
 use language::language_settings::ShowWhitespaceSetting;
@@ -2619,7 +2619,6 @@
                     register_action(cx, Editor::context_menu_next);
                     register_action(cx, Editor::context_menu_last);
 
-<<<<<<< HEAD
                     // We call with_z_index to establish a new stacking context.
                     cx.with_z_index(0, |cx| {
                         cx.with_content_mask(Some(ContentMask { bounds }), |cx| {
@@ -2635,56 +2634,17 @@
                                 self.paint_gutter(gutter_bounds, &mut layout, editor, cx);
                             }
                             self.paint_text(text_bounds, &mut layout, editor, cx);
+
+                            if !layout.blocks.is_empty() {
+                                self.paint_blocks(bounds, &mut layout, editor, cx);
+                            }
+
                             let input_handler = ElementInputHandler::new(bounds, cx);
                             cx.handle_input(&editor.focus_handle, input_handler);
                         });
                     });
                 },
-            );
-=======
-    fn paint(
-        &mut self,
-        bounds: Bounds<gpui::Pixels>,
-        editor: &mut Editor,
-        element_state: &mut Self::ElementState,
-        cx: &mut gpui::ViewContext<Editor>,
-    ) {
-        let mut layout = self.compute_layout(editor, cx, bounds);
-        let gutter_bounds = Bounds {
-            origin: bounds.origin,
-            size: layout.gutter_size,
-        };
-        let text_bounds = Bounds {
-            origin: gutter_bounds.upper_right(),
-            size: layout.text_size,
-        };
-
-        // We call with_z_index to establish a new stacking context.
-        cx.with_z_index(0, |cx| {
-            cx.with_content_mask(ContentMask { bounds }, |cx| {
-                self.paint_mouse_listeners(
-                    bounds,
-                    gutter_bounds,
-                    text_bounds,
-                    &layout.position_map,
-                    cx,
-                );
-
-                self.paint_background(gutter_bounds, text_bounds, &layout, cx);
-                if layout.gutter_size.width > Pixels::ZERO {
-                    self.paint_gutter(gutter_bounds, &mut layout, editor, cx);
-                }
-
-                self.paint_text(text_bounds, &mut layout, editor, cx);
-
-                if !layout.blocks.is_empty() {
-                    self.paint_blocks(bounds, &mut layout, editor, cx);
-                }
-
-                let input_handler = ElementInputHandler::new(bounds, cx);
-                cx.handle_input(&editor.focus_handle, input_handler);
-            });
->>>>>>> c7d80c7a
+            )
         });
     }
 }
